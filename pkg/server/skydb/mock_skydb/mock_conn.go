// Automatically generated by MockGen. DO NOT EDIT!
// Source: github.com/skygeario/skygear-server/pkg/server/skydb (interfaces: Conn)

package mock_skydb

import (
	gomock "github.com/golang/mock/gomock"
	skydb "github.com/skygeario/skygear-server/pkg/server/skydb"
	reflect "reflect"
	time "time"
)

// Mock of Conn interface
type MockConn struct {
	ctrl     *gomock.Controller
	recorder *_MockConnRecorder
}

// Recorder for MockConn (not exported)
type _MockConnRecorder struct {
	mock *MockConn
}

func NewMockConn(ctrl *gomock.Controller) *MockConn {
	mock := &MockConn{ctrl: ctrl}
	mock.recorder = &_MockConnRecorder{mock}
	return mock
}

func (_m *MockConn) EXPECT() *_MockConnRecorder {
	return _m.recorder
}

func (_m *MockConn) AddRelation(_param0 string, _param1 string, _param2 string) error {
	ret := _m.ctrl.Call(_m, "AddRelation", _param0, _param1, _param2)
	ret0, _ := ret[0].(error)
	return ret0
}

<<<<<<< HEAD
// AddRelation indicates an expected call of AddRelation
func (_mr *MockConnMockRecorder) AddRelation(arg0, arg1, arg2 interface{}) *gomock.Call {
	return _mr.mock.ctrl.RecordCallWithMethodType(_mr.mock, "AddRelation", reflect.TypeOf((*MockConn)(nil).AddRelation), arg0, arg1, arg2)
=======
func (_mr *_MockConnRecorder) AddRelation(arg0, arg1, arg2 interface{}) *gomock.Call {
	return _mr.mock.ctrl.RecordCall(_mr.mock, "AddRelation", arg0, arg1, arg2)
>>>>>>> 942bb300
}

func (_m *MockConn) AssignRoles(_param0 []string, _param1 []string) error {
	ret := _m.ctrl.Call(_m, "AssignRoles", _param0, _param1)
	ret0, _ := ret[0].(error)
	return ret0
}

<<<<<<< HEAD
// AssignRoles indicates an expected call of AssignRoles
func (_mr *MockConnMockRecorder) AssignRoles(arg0, arg1 interface{}) *gomock.Call {
	return _mr.mock.ctrl.RecordCallWithMethodType(_mr.mock, "AssignRoles", reflect.TypeOf((*MockConn)(nil).AssignRoles), arg0, arg1)
=======
func (_mr *_MockConnRecorder) AssignRoles(arg0, arg1 interface{}) *gomock.Call {
	return _mr.mock.ctrl.RecordCall(_mr.mock, "AssignRoles", arg0, arg1)
>>>>>>> 942bb300
}

func (_m *MockConn) Close() error {
	ret := _m.ctrl.Call(_m, "Close")
	ret0, _ := ret[0].(error)
	return ret0
}

<<<<<<< HEAD
// Close indicates an expected call of Close
func (_mr *MockConnMockRecorder) Close() *gomock.Call {
	return _mr.mock.ctrl.RecordCallWithMethodType(_mr.mock, "Close", reflect.TypeOf((*MockConn)(nil).Close))
=======
func (_mr *_MockConnRecorder) Close() *gomock.Call {
	return _mr.mock.ctrl.RecordCall(_mr.mock, "Close")
>>>>>>> 942bb300
}

func (_m *MockConn) CreateAuth(_param0 *skydb.AuthInfo) error {
	ret := _m.ctrl.Call(_m, "CreateAuth", _param0)
	ret0, _ := ret[0].(error)
	return ret0
}

<<<<<<< HEAD
// CreateUser indicates an expected call of CreateUser
func (_mr *MockConnMockRecorder) CreateUser(arg0 interface{}) *gomock.Call {
	return _mr.mock.ctrl.RecordCallWithMethodType(_mr.mock, "CreateUser", reflect.TypeOf((*MockConn)(nil).CreateUser), arg0)
=======
func (_mr *_MockConnRecorder) CreateAuth(arg0 interface{}) *gomock.Call {
	return _mr.mock.ctrl.RecordCall(_mr.mock, "CreateAuth", arg0)
}

func (_m *MockConn) DeleteAuth(_param0 string) error {
	ret := _m.ctrl.Call(_m, "DeleteAuth", _param0)
	ret0, _ := ret[0].(error)
	return ret0
}

func (_mr *_MockConnRecorder) DeleteAuth(arg0 interface{}) *gomock.Call {
	return _mr.mock.ctrl.RecordCall(_mr.mock, "DeleteAuth", arg0)
>>>>>>> 942bb300
}

func (_m *MockConn) DeleteDevice(_param0 string) error {
	ret := _m.ctrl.Call(_m, "DeleteDevice", _param0)
	ret0, _ := ret[0].(error)
	return ret0
}

<<<<<<< HEAD
// DeleteDevice indicates an expected call of DeleteDevice
func (_mr *MockConnMockRecorder) DeleteDevice(arg0 interface{}) *gomock.Call {
	return _mr.mock.ctrl.RecordCallWithMethodType(_mr.mock, "DeleteDevice", reflect.TypeOf((*MockConn)(nil).DeleteDevice), arg0)
=======
func (_mr *_MockConnRecorder) DeleteDevice(arg0 interface{}) *gomock.Call {
	return _mr.mock.ctrl.RecordCall(_mr.mock, "DeleteDevice", arg0)
>>>>>>> 942bb300
}

func (_m *MockConn) DeleteDevicesByToken(_param0 string, _param1 time.Time) error {
	ret := _m.ctrl.Call(_m, "DeleteDevicesByToken", _param0, _param1)
	ret0, _ := ret[0].(error)
	return ret0
}

<<<<<<< HEAD
// DeleteDevicesByToken indicates an expected call of DeleteDevicesByToken
func (_mr *MockConnMockRecorder) DeleteDevicesByToken(arg0, arg1 interface{}) *gomock.Call {
	return _mr.mock.ctrl.RecordCallWithMethodType(_mr.mock, "DeleteDevicesByToken", reflect.TypeOf((*MockConn)(nil).DeleteDevicesByToken), arg0, arg1)
=======
func (_mr *_MockConnRecorder) DeleteDevicesByToken(arg0, arg1 interface{}) *gomock.Call {
	return _mr.mock.ctrl.RecordCall(_mr.mock, "DeleteDevicesByToken", arg0, arg1)
>>>>>>> 942bb300
}

func (_m *MockConn) DeleteEmptyDevicesByTime(_param0 time.Time) error {
	ret := _m.ctrl.Call(_m, "DeleteEmptyDevicesByTime", _param0)
	ret0, _ := ret[0].(error)
	return ret0
}

<<<<<<< HEAD
// DeleteEmptyDevicesByTime indicates an expected call of DeleteEmptyDevicesByTime
func (_mr *MockConnMockRecorder) DeleteEmptyDevicesByTime(arg0 interface{}) *gomock.Call {
	return _mr.mock.ctrl.RecordCallWithMethodType(_mr.mock, "DeleteEmptyDevicesByTime", reflect.TypeOf((*MockConn)(nil).DeleteEmptyDevicesByTime), arg0)
=======
func (_mr *_MockConnRecorder) DeleteEmptyDevicesByTime(arg0 interface{}) *gomock.Call {
	return _mr.mock.ctrl.RecordCall(_mr.mock, "DeleteEmptyDevicesByTime", arg0)
>>>>>>> 942bb300
}

func (_m *MockConn) EnsureAuthRecordKeysExist(_param0 [][]string) error {
	ret := _m.ctrl.Call(_m, "EnsureAuthRecordKeysExist", _param0)
	ret0, _ := ret[0].(error)
	return ret0
}

func (_mr *_MockConnRecorder) EnsureAuthRecordKeysExist(arg0 interface{}) *gomock.Call {
	return _mr.mock.ctrl.RecordCall(_mr.mock, "EnsureAuthRecordKeysExist", arg0)
}

func (_m *MockConn) EnsureAuthRecordKeysIndexesMatch(_param0 [][]string) error {
	ret := _m.ctrl.Call(_m, "EnsureAuthRecordKeysIndexesMatch", _param0)
	ret0, _ := ret[0].(error)
	return ret0
}

<<<<<<< HEAD
// DeleteUser indicates an expected call of DeleteUser
func (_mr *MockConnMockRecorder) DeleteUser(arg0 interface{}) *gomock.Call {
	return _mr.mock.ctrl.RecordCallWithMethodType(_mr.mock, "DeleteUser", reflect.TypeOf((*MockConn)(nil).DeleteUser), arg0)
=======
func (_mr *_MockConnRecorder) EnsureAuthRecordKeysIndexesMatch(arg0 interface{}) *gomock.Call {
	return _mr.mock.ctrl.RecordCall(_mr.mock, "EnsureAuthRecordKeysIndexesMatch", arg0)
>>>>>>> 942bb300
}

func (_m *MockConn) GetAdminRoles() ([]string, error) {
	ret := _m.ctrl.Call(_m, "GetAdminRoles")
	ret0, _ := ret[0].([]string)
	ret1, _ := ret[1].(error)
	return ret0, ret1
}

<<<<<<< HEAD
// GetAdminRoles indicates an expected call of GetAdminRoles
func (_mr *MockConnMockRecorder) GetAdminRoles() *gomock.Call {
	return _mr.mock.ctrl.RecordCallWithMethodType(_mr.mock, "GetAdminRoles", reflect.TypeOf((*MockConn)(nil).GetAdminRoles))
=======
func (_mr *_MockConnRecorder) GetAdminRoles() *gomock.Call {
	return _mr.mock.ctrl.RecordCall(_mr.mock, "GetAdminRoles")
>>>>>>> 942bb300
}

func (_m *MockConn) GetAsset(_param0 string, _param1 *skydb.Asset) error {
	ret := _m.ctrl.Call(_m, "GetAsset", _param0, _param1)
	ret0, _ := ret[0].(error)
	return ret0
}

<<<<<<< HEAD
// GetAsset indicates an expected call of GetAsset
func (_mr *MockConnMockRecorder) GetAsset(arg0, arg1 interface{}) *gomock.Call {
	return _mr.mock.ctrl.RecordCallWithMethodType(_mr.mock, "GetAsset", reflect.TypeOf((*MockConn)(nil).GetAsset), arg0, arg1)
=======
func (_mr *_MockConnRecorder) GetAsset(arg0, arg1 interface{}) *gomock.Call {
	return _mr.mock.ctrl.RecordCall(_mr.mock, "GetAsset", arg0, arg1)
>>>>>>> 942bb300
}

func (_m *MockConn) GetAssets(_param0 []string) ([]skydb.Asset, error) {
	ret := _m.ctrl.Call(_m, "GetAssets", _param0)
	ret0, _ := ret[0].([]skydb.Asset)
	ret1, _ := ret[1].(error)
	return ret0, ret1
}

<<<<<<< HEAD
// GetAssets indicates an expected call of GetAssets
func (_mr *MockConnMockRecorder) GetAssets(arg0 interface{}) *gomock.Call {
	return _mr.mock.ctrl.RecordCallWithMethodType(_mr.mock, "GetAssets", reflect.TypeOf((*MockConn)(nil).GetAssets), arg0)
=======
func (_mr *_MockConnRecorder) GetAssets(arg0 interface{}) *gomock.Call {
	return _mr.mock.ctrl.RecordCall(_mr.mock, "GetAssets", arg0)
>>>>>>> 942bb300
}

func (_m *MockConn) GetAuth(_param0 string, _param1 *skydb.AuthInfo) error {
	ret := _m.ctrl.Call(_m, "GetAuth", _param0, _param1)
	ret0, _ := ret[0].(error)
	return ret0
}

func (_mr *_MockConnRecorder) GetAuth(arg0, arg1 interface{}) *gomock.Call {
	return _mr.mock.ctrl.RecordCall(_mr.mock, "GetAuth", arg0, arg1)
}

func (_m *MockConn) GetAuthByPrincipalID(_param0 string, _param1 *skydb.AuthInfo) error {
	ret := _m.ctrl.Call(_m, "GetAuthByPrincipalID", _param0, _param1)
	ret0, _ := ret[0].(error)
	return ret0
}

func (_mr *_MockConnRecorder) GetAuthByPrincipalID(arg0, arg1 interface{}) *gomock.Call {
	return _mr.mock.ctrl.RecordCall(_mr.mock, "GetAuthByPrincipalID", arg0, arg1)
}

func (_m *MockConn) GetDefaultRoles() ([]string, error) {
	ret := _m.ctrl.Call(_m, "GetDefaultRoles")
	ret0, _ := ret[0].([]string)
	ret1, _ := ret[1].(error)
	return ret0, ret1
}

<<<<<<< HEAD
// GetDefaultRoles indicates an expected call of GetDefaultRoles
func (_mr *MockConnMockRecorder) GetDefaultRoles() *gomock.Call {
	return _mr.mock.ctrl.RecordCallWithMethodType(_mr.mock, "GetDefaultRoles", reflect.TypeOf((*MockConn)(nil).GetDefaultRoles))
=======
func (_mr *_MockConnRecorder) GetDefaultRoles() *gomock.Call {
	return _mr.mock.ctrl.RecordCall(_mr.mock, "GetDefaultRoles")
>>>>>>> 942bb300
}

func (_m *MockConn) GetDevice(_param0 string, _param1 *skydb.Device) error {
	ret := _m.ctrl.Call(_m, "GetDevice", _param0, _param1)
	ret0, _ := ret[0].(error)
	return ret0
}

<<<<<<< HEAD
// GetDevice indicates an expected call of GetDevice
func (_mr *MockConnMockRecorder) GetDevice(arg0, arg1 interface{}) *gomock.Call {
	return _mr.mock.ctrl.RecordCallWithMethodType(_mr.mock, "GetDevice", reflect.TypeOf((*MockConn)(nil).GetDevice), arg0, arg1)
=======
func (_mr *_MockConnRecorder) GetDevice(arg0, arg1 interface{}) *gomock.Call {
	return _mr.mock.ctrl.RecordCall(_mr.mock, "GetDevice", arg0, arg1)
>>>>>>> 942bb300
}

func (_m *MockConn) GetRecordAccess(_param0 string) (skydb.RecordACL, error) {
	ret := _m.ctrl.Call(_m, "GetRecordAccess", _param0)
	ret0, _ := ret[0].(skydb.RecordACL)
	ret1, _ := ret[1].(error)
	return ret0, ret1
}

<<<<<<< HEAD
// GetRecordAccess indicates an expected call of GetRecordAccess
func (_mr *MockConnMockRecorder) GetRecordAccess(arg0 interface{}) *gomock.Call {
	return _mr.mock.ctrl.RecordCallWithMethodType(_mr.mock, "GetRecordAccess", reflect.TypeOf((*MockConn)(nil).GetRecordAccess), arg0)
=======
func (_mr *_MockConnRecorder) GetRecordAccess(arg0 interface{}) *gomock.Call {
	return _mr.mock.ctrl.RecordCall(_mr.mock, "GetRecordAccess", arg0)
>>>>>>> 942bb300
}

func (_m *MockConn) GetRecordDefaultAccess(_param0 string) (skydb.RecordACL, error) {
	ret := _m.ctrl.Call(_m, "GetRecordDefaultAccess", _param0)
	ret0, _ := ret[0].(skydb.RecordACL)
	ret1, _ := ret[1].(error)
	return ret0, ret1
}

<<<<<<< HEAD
// GetRecordDefaultAccess indicates an expected call of GetRecordDefaultAccess
func (_mr *MockConnMockRecorder) GetRecordDefaultAccess(arg0 interface{}) *gomock.Call {
	return _mr.mock.ctrl.RecordCallWithMethodType(_mr.mock, "GetRecordDefaultAccess", reflect.TypeOf((*MockConn)(nil).GetRecordDefaultAccess), arg0)
=======
func (_mr *_MockConnRecorder) GetRecordDefaultAccess(arg0 interface{}) *gomock.Call {
	return _mr.mock.ctrl.RecordCall(_mr.mock, "GetRecordDefaultAccess", arg0)
>>>>>>> 942bb300
}

func (_m *MockConn) GetRecordFieldAccess() (skydb.FieldACL, error) {
	ret := _m.ctrl.Call(_m, "GetRecordFieldAccess")
	ret0, _ := ret[0].(skydb.FieldACL)
	ret1, _ := ret[1].(error)
	return ret0, ret1
}

<<<<<<< HEAD
// GetRecordFieldAccess indicates an expected call of GetRecordFieldAccess
func (_mr *MockConnMockRecorder) GetRecordFieldAccess() *gomock.Call {
	return _mr.mock.ctrl.RecordCallWithMethodType(_mr.mock, "GetRecordFieldAccess", reflect.TypeOf((*MockConn)(nil).GetRecordFieldAccess))
}

// GetUser mocks base method
func (_m *MockConn) GetUser(_param0 string, _param1 *skydb.AuthInfo) error {
	ret := _m.ctrl.Call(_m, "GetUser", _param0, _param1)
	ret0, _ := ret[0].(error)
	return ret0
}

// GetUser indicates an expected call of GetUser
func (_mr *MockConnMockRecorder) GetUser(arg0, arg1 interface{}) *gomock.Call {
	return _mr.mock.ctrl.RecordCallWithMethodType(_mr.mock, "GetUser", reflect.TypeOf((*MockConn)(nil).GetUser), arg0, arg1)
}

// GetUserByPrincipalID mocks base method
func (_m *MockConn) GetUserByPrincipalID(_param0 string, _param1 *skydb.AuthInfo) error {
	ret := _m.ctrl.Call(_m, "GetUserByPrincipalID", _param0, _param1)
	ret0, _ := ret[0].(error)
	return ret0
}

// GetUserByPrincipalID indicates an expected call of GetUserByPrincipalID
func (_mr *MockConnMockRecorder) GetUserByPrincipalID(arg0, arg1 interface{}) *gomock.Call {
	return _mr.mock.ctrl.RecordCallWithMethodType(_mr.mock, "GetUserByPrincipalID", reflect.TypeOf((*MockConn)(nil).GetUserByPrincipalID), arg0, arg1)
}

// GetUserByUsernameEmail mocks base method
func (_m *MockConn) GetUserByUsernameEmail(_param0 string, _param1 string, _param2 *skydb.AuthInfo) error {
	ret := _m.ctrl.Call(_m, "GetUserByUsernameEmail", _param0, _param1, _param2)
	ret0, _ := ret[0].(error)
	return ret0
}

// GetUserByUsernameEmail indicates an expected call of GetUserByUsernameEmail
func (_mr *MockConnMockRecorder) GetUserByUsernameEmail(arg0, arg1, arg2 interface{}) *gomock.Call {
	return _mr.mock.ctrl.RecordCallWithMethodType(_mr.mock, "GetUserByUsernameEmail", reflect.TypeOf((*MockConn)(nil).GetUserByUsernameEmail), arg0, arg1, arg2)
=======
func (_mr *_MockConnRecorder) GetRecordFieldAccess() *gomock.Call {
	return _mr.mock.ctrl.RecordCall(_mr.mock, "GetRecordFieldAccess")
}

func (_m *MockConn) GetRoles(_param0 []string) (map[string][]string, error) {
	ret := _m.ctrl.Call(_m, "GetRoles", _param0)
	ret0, _ := ret[0].(map[string][]string)
	ret1, _ := ret[1].(error)
	return ret0, ret1
}

func (_mr *_MockConnRecorder) GetRoles(arg0 interface{}) *gomock.Call {
	return _mr.mock.ctrl.RecordCall(_mr.mock, "GetRoles", arg0)
>>>>>>> 942bb300
}

func (_m *MockConn) PrivateDB(_param0 string) skydb.Database {
	ret := _m.ctrl.Call(_m, "PrivateDB", _param0)
	ret0, _ := ret[0].(skydb.Database)
	return ret0
}

<<<<<<< HEAD
// PrivateDB indicates an expected call of PrivateDB
func (_mr *MockConnMockRecorder) PrivateDB(arg0 interface{}) *gomock.Call {
	return _mr.mock.ctrl.RecordCallWithMethodType(_mr.mock, "PrivateDB", reflect.TypeOf((*MockConn)(nil).PrivateDB), arg0)
=======
func (_mr *_MockConnRecorder) PrivateDB(arg0 interface{}) *gomock.Call {
	return _mr.mock.ctrl.RecordCall(_mr.mock, "PrivateDB", arg0)
>>>>>>> 942bb300
}

func (_m *MockConn) PublicDB() skydb.Database {
	ret := _m.ctrl.Call(_m, "PublicDB")
	ret0, _ := ret[0].(skydb.Database)
	return ret0
}

<<<<<<< HEAD
// PublicDB indicates an expected call of PublicDB
func (_mr *MockConnMockRecorder) PublicDB() *gomock.Call {
	return _mr.mock.ctrl.RecordCallWithMethodType(_mr.mock, "PublicDB", reflect.TypeOf((*MockConn)(nil).PublicDB))
=======
func (_mr *_MockConnRecorder) PublicDB() *gomock.Call {
	return _mr.mock.ctrl.RecordCall(_mr.mock, "PublicDB")
>>>>>>> 942bb300
}

func (_m *MockConn) QueryDevicesByUser(_param0 string) ([]skydb.Device, error) {
	ret := _m.ctrl.Call(_m, "QueryDevicesByUser", _param0)
	ret0, _ := ret[0].([]skydb.Device)
	ret1, _ := ret[1].(error)
	return ret0, ret1
}

<<<<<<< HEAD
// QueryDevicesByUser indicates an expected call of QueryDevicesByUser
func (_mr *MockConnMockRecorder) QueryDevicesByUser(arg0 interface{}) *gomock.Call {
	return _mr.mock.ctrl.RecordCallWithMethodType(_mr.mock, "QueryDevicesByUser", reflect.TypeOf((*MockConn)(nil).QueryDevicesByUser), arg0)
=======
func (_mr *_MockConnRecorder) QueryDevicesByUser(arg0 interface{}) *gomock.Call {
	return _mr.mock.ctrl.RecordCall(_mr.mock, "QueryDevicesByUser", arg0)
>>>>>>> 942bb300
}

func (_m *MockConn) QueryDevicesByUserAndTopic(_param0 string, _param1 string) ([]skydb.Device, error) {
	ret := _m.ctrl.Call(_m, "QueryDevicesByUserAndTopic", _param0, _param1)
	ret0, _ := ret[0].([]skydb.Device)
	ret1, _ := ret[1].(error)
	return ret0, ret1
}

<<<<<<< HEAD
// QueryDevicesByUserAndTopic indicates an expected call of QueryDevicesByUserAndTopic
func (_mr *MockConnMockRecorder) QueryDevicesByUserAndTopic(arg0, arg1 interface{}) *gomock.Call {
	return _mr.mock.ctrl.RecordCallWithMethodType(_mr.mock, "QueryDevicesByUserAndTopic", reflect.TypeOf((*MockConn)(nil).QueryDevicesByUserAndTopic), arg0, arg1)
=======
func (_mr *_MockConnRecorder) QueryDevicesByUserAndTopic(arg0, arg1 interface{}) *gomock.Call {
	return _mr.mock.ctrl.RecordCall(_mr.mock, "QueryDevicesByUserAndTopic", arg0, arg1)
>>>>>>> 942bb300
}

func (_m *MockConn) QueryRelation(_param0 string, _param1 string, _param2 string, _param3 skydb.QueryConfig) []skydb.AuthInfo {
	ret := _m.ctrl.Call(_m, "QueryRelation", _param0, _param1, _param2, _param3)
	ret0, _ := ret[0].([]skydb.AuthInfo)
	return ret0
}

<<<<<<< HEAD
// QueryRelation indicates an expected call of QueryRelation
func (_mr *MockConnMockRecorder) QueryRelation(arg0, arg1, arg2, arg3 interface{}) *gomock.Call {
	return _mr.mock.ctrl.RecordCallWithMethodType(_mr.mock, "QueryRelation", reflect.TypeOf((*MockConn)(nil).QueryRelation), arg0, arg1, arg2, arg3)
=======
func (_mr *_MockConnRecorder) QueryRelation(arg0, arg1, arg2, arg3 interface{}) *gomock.Call {
	return _mr.mock.ctrl.RecordCall(_mr.mock, "QueryRelation", arg0, arg1, arg2, arg3)
>>>>>>> 942bb300
}

func (_m *MockConn) QueryRelationCount(_param0 string, _param1 string, _param2 string) (uint64, error) {
	ret := _m.ctrl.Call(_m, "QueryRelationCount", _param0, _param1, _param2)
	ret0, _ := ret[0].(uint64)
	ret1, _ := ret[1].(error)
	return ret0, ret1
}

<<<<<<< HEAD
// QueryRelationCount indicates an expected call of QueryRelationCount
func (_mr *MockConnMockRecorder) QueryRelationCount(arg0, arg1, arg2 interface{}) *gomock.Call {
	return _mr.mock.ctrl.RecordCallWithMethodType(_mr.mock, "QueryRelationCount", reflect.TypeOf((*MockConn)(nil).QueryRelationCount), arg0, arg1, arg2)
}

// QueryUser mocks base method
func (_m *MockConn) QueryUser(_param0 []string, _param1 []string) ([]skydb.AuthInfo, error) {
	ret := _m.ctrl.Call(_m, "QueryUser", _param0, _param1)
	ret0, _ := ret[0].([]skydb.AuthInfo)
	ret1, _ := ret[1].(error)
	return ret0, ret1
}

// QueryUser indicates an expected call of QueryUser
func (_mr *MockConnMockRecorder) QueryUser(arg0, arg1 interface{}) *gomock.Call {
	return _mr.mock.ctrl.RecordCallWithMethodType(_mr.mock, "QueryUser", reflect.TypeOf((*MockConn)(nil).QueryUser), arg0, arg1)
}

// RemoveRelation mocks base method
=======
func (_mr *_MockConnRecorder) QueryRelationCount(arg0, arg1, arg2 interface{}) *gomock.Call {
	return _mr.mock.ctrl.RecordCall(_mr.mock, "QueryRelationCount", arg0, arg1, arg2)
}

>>>>>>> 942bb300
func (_m *MockConn) RemoveRelation(_param0 string, _param1 string, _param2 string) error {
	ret := _m.ctrl.Call(_m, "RemoveRelation", _param0, _param1, _param2)
	ret0, _ := ret[0].(error)
	return ret0
}

<<<<<<< HEAD
// RemoveRelation indicates an expected call of RemoveRelation
func (_mr *MockConnMockRecorder) RemoveRelation(arg0, arg1, arg2 interface{}) *gomock.Call {
	return _mr.mock.ctrl.RecordCallWithMethodType(_mr.mock, "RemoveRelation", reflect.TypeOf((*MockConn)(nil).RemoveRelation), arg0, arg1, arg2)
=======
func (_mr *_MockConnRecorder) RemoveRelation(arg0, arg1, arg2 interface{}) *gomock.Call {
	return _mr.mock.ctrl.RecordCall(_mr.mock, "RemoveRelation", arg0, arg1, arg2)
>>>>>>> 942bb300
}

func (_m *MockConn) RevokeRoles(_param0 []string, _param1 []string) error {
	ret := _m.ctrl.Call(_m, "RevokeRoles", _param0, _param1)
	ret0, _ := ret[0].(error)
	return ret0
}

<<<<<<< HEAD
// RevokeRoles indicates an expected call of RevokeRoles
func (_mr *MockConnMockRecorder) RevokeRoles(arg0, arg1 interface{}) *gomock.Call {
	return _mr.mock.ctrl.RecordCallWithMethodType(_mr.mock, "RevokeRoles", reflect.TypeOf((*MockConn)(nil).RevokeRoles), arg0, arg1)
=======
func (_mr *_MockConnRecorder) RevokeRoles(arg0, arg1 interface{}) *gomock.Call {
	return _mr.mock.ctrl.RecordCall(_mr.mock, "RevokeRoles", arg0, arg1)
>>>>>>> 942bb300
}

func (_m *MockConn) SaveAsset(_param0 *skydb.Asset) error {
	ret := _m.ctrl.Call(_m, "SaveAsset", _param0)
	ret0, _ := ret[0].(error)
	return ret0
}

<<<<<<< HEAD
// SaveAsset indicates an expected call of SaveAsset
func (_mr *MockConnMockRecorder) SaveAsset(arg0 interface{}) *gomock.Call {
	return _mr.mock.ctrl.RecordCallWithMethodType(_mr.mock, "SaveAsset", reflect.TypeOf((*MockConn)(nil).SaveAsset), arg0)
=======
func (_mr *_MockConnRecorder) SaveAsset(arg0 interface{}) *gomock.Call {
	return _mr.mock.ctrl.RecordCall(_mr.mock, "SaveAsset", arg0)
>>>>>>> 942bb300
}

func (_m *MockConn) SaveDevice(_param0 *skydb.Device) error {
	ret := _m.ctrl.Call(_m, "SaveDevice", _param0)
	ret0, _ := ret[0].(error)
	return ret0
}

<<<<<<< HEAD
// SaveDevice indicates an expected call of SaveDevice
func (_mr *MockConnMockRecorder) SaveDevice(arg0 interface{}) *gomock.Call {
	return _mr.mock.ctrl.RecordCallWithMethodType(_mr.mock, "SaveDevice", reflect.TypeOf((*MockConn)(nil).SaveDevice), arg0)
=======
func (_mr *_MockConnRecorder) SaveDevice(arg0 interface{}) *gomock.Call {
	return _mr.mock.ctrl.RecordCall(_mr.mock, "SaveDevice", arg0)
>>>>>>> 942bb300
}

func (_m *MockConn) SetAdminRoles(_param0 []string) error {
	ret := _m.ctrl.Call(_m, "SetAdminRoles", _param0)
	ret0, _ := ret[0].(error)
	return ret0
}

<<<<<<< HEAD
// SetAdminRoles indicates an expected call of SetAdminRoles
func (_mr *MockConnMockRecorder) SetAdminRoles(arg0 interface{}) *gomock.Call {
	return _mr.mock.ctrl.RecordCallWithMethodType(_mr.mock, "SetAdminRoles", reflect.TypeOf((*MockConn)(nil).SetAdminRoles), arg0)
=======
func (_mr *_MockConnRecorder) SetAdminRoles(arg0 interface{}) *gomock.Call {
	return _mr.mock.ctrl.RecordCall(_mr.mock, "SetAdminRoles", arg0)
>>>>>>> 942bb300
}

func (_m *MockConn) SetDefaultRoles(_param0 []string) error {
	ret := _m.ctrl.Call(_m, "SetDefaultRoles", _param0)
	ret0, _ := ret[0].(error)
	return ret0
}

<<<<<<< HEAD
// SetDefaultRoles indicates an expected call of SetDefaultRoles
func (_mr *MockConnMockRecorder) SetDefaultRoles(arg0 interface{}) *gomock.Call {
	return _mr.mock.ctrl.RecordCallWithMethodType(_mr.mock, "SetDefaultRoles", reflect.TypeOf((*MockConn)(nil).SetDefaultRoles), arg0)
=======
func (_mr *_MockConnRecorder) SetDefaultRoles(arg0 interface{}) *gomock.Call {
	return _mr.mock.ctrl.RecordCall(_mr.mock, "SetDefaultRoles", arg0)
>>>>>>> 942bb300
}

func (_m *MockConn) SetRecordAccess(_param0 string, _param1 skydb.RecordACL) error {
	ret := _m.ctrl.Call(_m, "SetRecordAccess", _param0, _param1)
	ret0, _ := ret[0].(error)
	return ret0
}

<<<<<<< HEAD
// SetRecordAccess indicates an expected call of SetRecordAccess
func (_mr *MockConnMockRecorder) SetRecordAccess(arg0, arg1 interface{}) *gomock.Call {
	return _mr.mock.ctrl.RecordCallWithMethodType(_mr.mock, "SetRecordAccess", reflect.TypeOf((*MockConn)(nil).SetRecordAccess), arg0, arg1)
=======
func (_mr *_MockConnRecorder) SetRecordAccess(arg0, arg1 interface{}) *gomock.Call {
	return _mr.mock.ctrl.RecordCall(_mr.mock, "SetRecordAccess", arg0, arg1)
>>>>>>> 942bb300
}

func (_m *MockConn) SetRecordDefaultAccess(_param0 string, _param1 skydb.RecordACL) error {
	ret := _m.ctrl.Call(_m, "SetRecordDefaultAccess", _param0, _param1)
	ret0, _ := ret[0].(error)
	return ret0
}

<<<<<<< HEAD
// SetRecordDefaultAccess indicates an expected call of SetRecordDefaultAccess
func (_mr *MockConnMockRecorder) SetRecordDefaultAccess(arg0, arg1 interface{}) *gomock.Call {
	return _mr.mock.ctrl.RecordCallWithMethodType(_mr.mock, "SetRecordDefaultAccess", reflect.TypeOf((*MockConn)(nil).SetRecordDefaultAccess), arg0, arg1)
=======
func (_mr *_MockConnRecorder) SetRecordDefaultAccess(arg0, arg1 interface{}) *gomock.Call {
	return _mr.mock.ctrl.RecordCall(_mr.mock, "SetRecordDefaultAccess", arg0, arg1)
>>>>>>> 942bb300
}

func (_m *MockConn) SetRecordFieldAccess(_param0 skydb.FieldACL) error {
	ret := _m.ctrl.Call(_m, "SetRecordFieldAccess", _param0)
	ret0, _ := ret[0].(error)
	return ret0
}

<<<<<<< HEAD
// SetRecordFieldAccess indicates an expected call of SetRecordFieldAccess
func (_mr *MockConnMockRecorder) SetRecordFieldAccess(arg0 interface{}) *gomock.Call {
	return _mr.mock.ctrl.RecordCallWithMethodType(_mr.mock, "SetRecordFieldAccess", reflect.TypeOf((*MockConn)(nil).SetRecordFieldAccess), arg0)
=======
func (_mr *_MockConnRecorder) SetRecordFieldAccess(arg0 interface{}) *gomock.Call {
	return _mr.mock.ctrl.RecordCall(_mr.mock, "SetRecordFieldAccess", arg0)
>>>>>>> 942bb300
}

func (_m *MockConn) Subscribe(_param0 chan skydb.RecordEvent) error {
	ret := _m.ctrl.Call(_m, "Subscribe", _param0)
	ret0, _ := ret[0].(error)
	return ret0
}

<<<<<<< HEAD
// Subscribe indicates an expected call of Subscribe
func (_mr *MockConnMockRecorder) Subscribe(arg0 interface{}) *gomock.Call {
	return _mr.mock.ctrl.RecordCallWithMethodType(_mr.mock, "Subscribe", reflect.TypeOf((*MockConn)(nil).Subscribe), arg0)
=======
func (_mr *_MockConnRecorder) Subscribe(arg0 interface{}) *gomock.Call {
	return _mr.mock.ctrl.RecordCall(_mr.mock, "Subscribe", arg0)
>>>>>>> 942bb300
}

func (_m *MockConn) UnionDB() skydb.Database {
	ret := _m.ctrl.Call(_m, "UnionDB")
	ret0, _ := ret[0].(skydb.Database)
	return ret0
}

<<<<<<< HEAD
// UnionDB indicates an expected call of UnionDB
func (_mr *MockConnMockRecorder) UnionDB() *gomock.Call {
	return _mr.mock.ctrl.RecordCallWithMethodType(_mr.mock, "UnionDB", reflect.TypeOf((*MockConn)(nil).UnionDB))
=======
func (_mr *_MockConnRecorder) UnionDB() *gomock.Call {
	return _mr.mock.ctrl.RecordCall(_mr.mock, "UnionDB")
>>>>>>> 942bb300
}

func (_m *MockConn) UpdateAuth(_param0 *skydb.AuthInfo) error {
	ret := _m.ctrl.Call(_m, "UpdateAuth", _param0)
	ret0, _ := ret[0].(error)
	return ret0
}

<<<<<<< HEAD
// UpdateUser indicates an expected call of UpdateUser
func (_mr *MockConnMockRecorder) UpdateUser(arg0 interface{}) *gomock.Call {
	return _mr.mock.ctrl.RecordCallWithMethodType(_mr.mock, "UpdateUser", reflect.TypeOf((*MockConn)(nil).UpdateUser), arg0)
=======
func (_mr *_MockConnRecorder) UpdateAuth(arg0 interface{}) *gomock.Call {
	return _mr.mock.ctrl.RecordCall(_mr.mock, "UpdateAuth", arg0)
>>>>>>> 942bb300
}<|MERGE_RESOLUTION|>--- conflicted
+++ resolved
@@ -6,7 +6,6 @@
 import (
 	gomock "github.com/golang/mock/gomock"
 	skydb "github.com/skygeario/skygear-server/pkg/server/skydb"
-	reflect "reflect"
 	time "time"
 )
 
@@ -37,14 +36,8 @@
 	return ret0
 }
 
-<<<<<<< HEAD
-// AddRelation indicates an expected call of AddRelation
-func (_mr *MockConnMockRecorder) AddRelation(arg0, arg1, arg2 interface{}) *gomock.Call {
-	return _mr.mock.ctrl.RecordCallWithMethodType(_mr.mock, "AddRelation", reflect.TypeOf((*MockConn)(nil).AddRelation), arg0, arg1, arg2)
-=======
 func (_mr *_MockConnRecorder) AddRelation(arg0, arg1, arg2 interface{}) *gomock.Call {
 	return _mr.mock.ctrl.RecordCall(_mr.mock, "AddRelation", arg0, arg1, arg2)
->>>>>>> 942bb300
 }
 
 func (_m *MockConn) AssignRoles(_param0 []string, _param1 []string) error {
@@ -53,14 +46,8 @@
 	return ret0
 }
 
-<<<<<<< HEAD
-// AssignRoles indicates an expected call of AssignRoles
-func (_mr *MockConnMockRecorder) AssignRoles(arg0, arg1 interface{}) *gomock.Call {
-	return _mr.mock.ctrl.RecordCallWithMethodType(_mr.mock, "AssignRoles", reflect.TypeOf((*MockConn)(nil).AssignRoles), arg0, arg1)
-=======
 func (_mr *_MockConnRecorder) AssignRoles(arg0, arg1 interface{}) *gomock.Call {
 	return _mr.mock.ctrl.RecordCall(_mr.mock, "AssignRoles", arg0, arg1)
->>>>>>> 942bb300
 }
 
 func (_m *MockConn) Close() error {
@@ -69,14 +56,8 @@
 	return ret0
 }
 
-<<<<<<< HEAD
-// Close indicates an expected call of Close
-func (_mr *MockConnMockRecorder) Close() *gomock.Call {
-	return _mr.mock.ctrl.RecordCallWithMethodType(_mr.mock, "Close", reflect.TypeOf((*MockConn)(nil).Close))
-=======
 func (_mr *_MockConnRecorder) Close() *gomock.Call {
 	return _mr.mock.ctrl.RecordCall(_mr.mock, "Close")
->>>>>>> 942bb300
 }
 
 func (_m *MockConn) CreateAuth(_param0 *skydb.AuthInfo) error {
@@ -85,11 +66,6 @@
 	return ret0
 }
 
-<<<<<<< HEAD
-// CreateUser indicates an expected call of CreateUser
-func (_mr *MockConnMockRecorder) CreateUser(arg0 interface{}) *gomock.Call {
-	return _mr.mock.ctrl.RecordCallWithMethodType(_mr.mock, "CreateUser", reflect.TypeOf((*MockConn)(nil).CreateUser), arg0)
-=======
 func (_mr *_MockConnRecorder) CreateAuth(arg0 interface{}) *gomock.Call {
 	return _mr.mock.ctrl.RecordCall(_mr.mock, "CreateAuth", arg0)
 }
@@ -102,7 +78,6 @@
 
 func (_mr *_MockConnRecorder) DeleteAuth(arg0 interface{}) *gomock.Call {
 	return _mr.mock.ctrl.RecordCall(_mr.mock, "DeleteAuth", arg0)
->>>>>>> 942bb300
 }
 
 func (_m *MockConn) DeleteDevice(_param0 string) error {
@@ -111,14 +86,8 @@
 	return ret0
 }
 
-<<<<<<< HEAD
-// DeleteDevice indicates an expected call of DeleteDevice
-func (_mr *MockConnMockRecorder) DeleteDevice(arg0 interface{}) *gomock.Call {
-	return _mr.mock.ctrl.RecordCallWithMethodType(_mr.mock, "DeleteDevice", reflect.TypeOf((*MockConn)(nil).DeleteDevice), arg0)
-=======
 func (_mr *_MockConnRecorder) DeleteDevice(arg0 interface{}) *gomock.Call {
 	return _mr.mock.ctrl.RecordCall(_mr.mock, "DeleteDevice", arg0)
->>>>>>> 942bb300
 }
 
 func (_m *MockConn) DeleteDevicesByToken(_param0 string, _param1 time.Time) error {
@@ -127,14 +96,8 @@
 	return ret0
 }
 
-<<<<<<< HEAD
-// DeleteDevicesByToken indicates an expected call of DeleteDevicesByToken
-func (_mr *MockConnMockRecorder) DeleteDevicesByToken(arg0, arg1 interface{}) *gomock.Call {
-	return _mr.mock.ctrl.RecordCallWithMethodType(_mr.mock, "DeleteDevicesByToken", reflect.TypeOf((*MockConn)(nil).DeleteDevicesByToken), arg0, arg1)
-=======
 func (_mr *_MockConnRecorder) DeleteDevicesByToken(arg0, arg1 interface{}) *gomock.Call {
 	return _mr.mock.ctrl.RecordCall(_mr.mock, "DeleteDevicesByToken", arg0, arg1)
->>>>>>> 942bb300
 }
 
 func (_m *MockConn) DeleteEmptyDevicesByTime(_param0 time.Time) error {
@@ -143,14 +106,8 @@
 	return ret0
 }
 
-<<<<<<< HEAD
-// DeleteEmptyDevicesByTime indicates an expected call of DeleteEmptyDevicesByTime
-func (_mr *MockConnMockRecorder) DeleteEmptyDevicesByTime(arg0 interface{}) *gomock.Call {
-	return _mr.mock.ctrl.RecordCallWithMethodType(_mr.mock, "DeleteEmptyDevicesByTime", reflect.TypeOf((*MockConn)(nil).DeleteEmptyDevicesByTime), arg0)
-=======
 func (_mr *_MockConnRecorder) DeleteEmptyDevicesByTime(arg0 interface{}) *gomock.Call {
 	return _mr.mock.ctrl.RecordCall(_mr.mock, "DeleteEmptyDevicesByTime", arg0)
->>>>>>> 942bb300
 }
 
 func (_m *MockConn) EnsureAuthRecordKeysExist(_param0 [][]string) error {
@@ -169,14 +126,8 @@
 	return ret0
 }
 
-<<<<<<< HEAD
-// DeleteUser indicates an expected call of DeleteUser
-func (_mr *MockConnMockRecorder) DeleteUser(arg0 interface{}) *gomock.Call {
-	return _mr.mock.ctrl.RecordCallWithMethodType(_mr.mock, "DeleteUser", reflect.TypeOf((*MockConn)(nil).DeleteUser), arg0)
-=======
 func (_mr *_MockConnRecorder) EnsureAuthRecordKeysIndexesMatch(arg0 interface{}) *gomock.Call {
 	return _mr.mock.ctrl.RecordCall(_mr.mock, "EnsureAuthRecordKeysIndexesMatch", arg0)
->>>>>>> 942bb300
 }
 
 func (_m *MockConn) GetAdminRoles() ([]string, error) {
@@ -186,14 +137,8 @@
 	return ret0, ret1
 }
 
-<<<<<<< HEAD
-// GetAdminRoles indicates an expected call of GetAdminRoles
-func (_mr *MockConnMockRecorder) GetAdminRoles() *gomock.Call {
-	return _mr.mock.ctrl.RecordCallWithMethodType(_mr.mock, "GetAdminRoles", reflect.TypeOf((*MockConn)(nil).GetAdminRoles))
-=======
 func (_mr *_MockConnRecorder) GetAdminRoles() *gomock.Call {
 	return _mr.mock.ctrl.RecordCall(_mr.mock, "GetAdminRoles")
->>>>>>> 942bb300
 }
 
 func (_m *MockConn) GetAsset(_param0 string, _param1 *skydb.Asset) error {
@@ -202,14 +147,8 @@
 	return ret0
 }
 
-<<<<<<< HEAD
-// GetAsset indicates an expected call of GetAsset
-func (_mr *MockConnMockRecorder) GetAsset(arg0, arg1 interface{}) *gomock.Call {
-	return _mr.mock.ctrl.RecordCallWithMethodType(_mr.mock, "GetAsset", reflect.TypeOf((*MockConn)(nil).GetAsset), arg0, arg1)
-=======
 func (_mr *_MockConnRecorder) GetAsset(arg0, arg1 interface{}) *gomock.Call {
 	return _mr.mock.ctrl.RecordCall(_mr.mock, "GetAsset", arg0, arg1)
->>>>>>> 942bb300
 }
 
 func (_m *MockConn) GetAssets(_param0 []string) ([]skydb.Asset, error) {
@@ -219,14 +158,8 @@
 	return ret0, ret1
 }
 
-<<<<<<< HEAD
-// GetAssets indicates an expected call of GetAssets
-func (_mr *MockConnMockRecorder) GetAssets(arg0 interface{}) *gomock.Call {
-	return _mr.mock.ctrl.RecordCallWithMethodType(_mr.mock, "GetAssets", reflect.TypeOf((*MockConn)(nil).GetAssets), arg0)
-=======
 func (_mr *_MockConnRecorder) GetAssets(arg0 interface{}) *gomock.Call {
 	return _mr.mock.ctrl.RecordCall(_mr.mock, "GetAssets", arg0)
->>>>>>> 942bb300
 }
 
 func (_m *MockConn) GetAuth(_param0 string, _param1 *skydb.AuthInfo) error {
@@ -256,14 +189,8 @@
 	return ret0, ret1
 }
 
-<<<<<<< HEAD
-// GetDefaultRoles indicates an expected call of GetDefaultRoles
-func (_mr *MockConnMockRecorder) GetDefaultRoles() *gomock.Call {
-	return _mr.mock.ctrl.RecordCallWithMethodType(_mr.mock, "GetDefaultRoles", reflect.TypeOf((*MockConn)(nil).GetDefaultRoles))
-=======
 func (_mr *_MockConnRecorder) GetDefaultRoles() *gomock.Call {
 	return _mr.mock.ctrl.RecordCall(_mr.mock, "GetDefaultRoles")
->>>>>>> 942bb300
 }
 
 func (_m *MockConn) GetDevice(_param0 string, _param1 *skydb.Device) error {
@@ -272,14 +199,8 @@
 	return ret0
 }
 
-<<<<<<< HEAD
-// GetDevice indicates an expected call of GetDevice
-func (_mr *MockConnMockRecorder) GetDevice(arg0, arg1 interface{}) *gomock.Call {
-	return _mr.mock.ctrl.RecordCallWithMethodType(_mr.mock, "GetDevice", reflect.TypeOf((*MockConn)(nil).GetDevice), arg0, arg1)
-=======
 func (_mr *_MockConnRecorder) GetDevice(arg0, arg1 interface{}) *gomock.Call {
 	return _mr.mock.ctrl.RecordCall(_mr.mock, "GetDevice", arg0, arg1)
->>>>>>> 942bb300
 }
 
 func (_m *MockConn) GetRecordAccess(_param0 string) (skydb.RecordACL, error) {
@@ -289,14 +210,8 @@
 	return ret0, ret1
 }
 
-<<<<<<< HEAD
-// GetRecordAccess indicates an expected call of GetRecordAccess
-func (_mr *MockConnMockRecorder) GetRecordAccess(arg0 interface{}) *gomock.Call {
-	return _mr.mock.ctrl.RecordCallWithMethodType(_mr.mock, "GetRecordAccess", reflect.TypeOf((*MockConn)(nil).GetRecordAccess), arg0)
-=======
 func (_mr *_MockConnRecorder) GetRecordAccess(arg0 interface{}) *gomock.Call {
 	return _mr.mock.ctrl.RecordCall(_mr.mock, "GetRecordAccess", arg0)
->>>>>>> 942bb300
 }
 
 func (_m *MockConn) GetRecordDefaultAccess(_param0 string) (skydb.RecordACL, error) {
@@ -306,14 +221,8 @@
 	return ret0, ret1
 }
 
-<<<<<<< HEAD
-// GetRecordDefaultAccess indicates an expected call of GetRecordDefaultAccess
-func (_mr *MockConnMockRecorder) GetRecordDefaultAccess(arg0 interface{}) *gomock.Call {
-	return _mr.mock.ctrl.RecordCallWithMethodType(_mr.mock, "GetRecordDefaultAccess", reflect.TypeOf((*MockConn)(nil).GetRecordDefaultAccess), arg0)
-=======
 func (_mr *_MockConnRecorder) GetRecordDefaultAccess(arg0 interface{}) *gomock.Call {
 	return _mr.mock.ctrl.RecordCall(_mr.mock, "GetRecordDefaultAccess", arg0)
->>>>>>> 942bb300
 }
 
 func (_m *MockConn) GetRecordFieldAccess() (skydb.FieldACL, error) {
@@ -323,47 +232,6 @@
 	return ret0, ret1
 }
 
-<<<<<<< HEAD
-// GetRecordFieldAccess indicates an expected call of GetRecordFieldAccess
-func (_mr *MockConnMockRecorder) GetRecordFieldAccess() *gomock.Call {
-	return _mr.mock.ctrl.RecordCallWithMethodType(_mr.mock, "GetRecordFieldAccess", reflect.TypeOf((*MockConn)(nil).GetRecordFieldAccess))
-}
-
-// GetUser mocks base method
-func (_m *MockConn) GetUser(_param0 string, _param1 *skydb.AuthInfo) error {
-	ret := _m.ctrl.Call(_m, "GetUser", _param0, _param1)
-	ret0, _ := ret[0].(error)
-	return ret0
-}
-
-// GetUser indicates an expected call of GetUser
-func (_mr *MockConnMockRecorder) GetUser(arg0, arg1 interface{}) *gomock.Call {
-	return _mr.mock.ctrl.RecordCallWithMethodType(_mr.mock, "GetUser", reflect.TypeOf((*MockConn)(nil).GetUser), arg0, arg1)
-}
-
-// GetUserByPrincipalID mocks base method
-func (_m *MockConn) GetUserByPrincipalID(_param0 string, _param1 *skydb.AuthInfo) error {
-	ret := _m.ctrl.Call(_m, "GetUserByPrincipalID", _param0, _param1)
-	ret0, _ := ret[0].(error)
-	return ret0
-}
-
-// GetUserByPrincipalID indicates an expected call of GetUserByPrincipalID
-func (_mr *MockConnMockRecorder) GetUserByPrincipalID(arg0, arg1 interface{}) *gomock.Call {
-	return _mr.mock.ctrl.RecordCallWithMethodType(_mr.mock, "GetUserByPrincipalID", reflect.TypeOf((*MockConn)(nil).GetUserByPrincipalID), arg0, arg1)
-}
-
-// GetUserByUsernameEmail mocks base method
-func (_m *MockConn) GetUserByUsernameEmail(_param0 string, _param1 string, _param2 *skydb.AuthInfo) error {
-	ret := _m.ctrl.Call(_m, "GetUserByUsernameEmail", _param0, _param1, _param2)
-	ret0, _ := ret[0].(error)
-	return ret0
-}
-
-// GetUserByUsernameEmail indicates an expected call of GetUserByUsernameEmail
-func (_mr *MockConnMockRecorder) GetUserByUsernameEmail(arg0, arg1, arg2 interface{}) *gomock.Call {
-	return _mr.mock.ctrl.RecordCallWithMethodType(_mr.mock, "GetUserByUsernameEmail", reflect.TypeOf((*MockConn)(nil).GetUserByUsernameEmail), arg0, arg1, arg2)
-=======
 func (_mr *_MockConnRecorder) GetRecordFieldAccess() *gomock.Call {
 	return _mr.mock.ctrl.RecordCall(_mr.mock, "GetRecordFieldAccess")
 }
@@ -377,7 +245,6 @@
 
 func (_mr *_MockConnRecorder) GetRoles(arg0 interface{}) *gomock.Call {
 	return _mr.mock.ctrl.RecordCall(_mr.mock, "GetRoles", arg0)
->>>>>>> 942bb300
 }
 
 func (_m *MockConn) PrivateDB(_param0 string) skydb.Database {
@@ -386,14 +253,8 @@
 	return ret0
 }
 
-<<<<<<< HEAD
-// PrivateDB indicates an expected call of PrivateDB
-func (_mr *MockConnMockRecorder) PrivateDB(arg0 interface{}) *gomock.Call {
-	return _mr.mock.ctrl.RecordCallWithMethodType(_mr.mock, "PrivateDB", reflect.TypeOf((*MockConn)(nil).PrivateDB), arg0)
-=======
 func (_mr *_MockConnRecorder) PrivateDB(arg0 interface{}) *gomock.Call {
 	return _mr.mock.ctrl.RecordCall(_mr.mock, "PrivateDB", arg0)
->>>>>>> 942bb300
 }
 
 func (_m *MockConn) PublicDB() skydb.Database {
@@ -402,14 +263,8 @@
 	return ret0
 }
 
-<<<<<<< HEAD
-// PublicDB indicates an expected call of PublicDB
-func (_mr *MockConnMockRecorder) PublicDB() *gomock.Call {
-	return _mr.mock.ctrl.RecordCallWithMethodType(_mr.mock, "PublicDB", reflect.TypeOf((*MockConn)(nil).PublicDB))
-=======
 func (_mr *_MockConnRecorder) PublicDB() *gomock.Call {
 	return _mr.mock.ctrl.RecordCall(_mr.mock, "PublicDB")
->>>>>>> 942bb300
 }
 
 func (_m *MockConn) QueryDevicesByUser(_param0 string) ([]skydb.Device, error) {
@@ -419,14 +274,8 @@
 	return ret0, ret1
 }
 
-<<<<<<< HEAD
-// QueryDevicesByUser indicates an expected call of QueryDevicesByUser
-func (_mr *MockConnMockRecorder) QueryDevicesByUser(arg0 interface{}) *gomock.Call {
-	return _mr.mock.ctrl.RecordCallWithMethodType(_mr.mock, "QueryDevicesByUser", reflect.TypeOf((*MockConn)(nil).QueryDevicesByUser), arg0)
-=======
 func (_mr *_MockConnRecorder) QueryDevicesByUser(arg0 interface{}) *gomock.Call {
 	return _mr.mock.ctrl.RecordCall(_mr.mock, "QueryDevicesByUser", arg0)
->>>>>>> 942bb300
 }
 
 func (_m *MockConn) QueryDevicesByUserAndTopic(_param0 string, _param1 string) ([]skydb.Device, error) {
@@ -436,14 +285,8 @@
 	return ret0, ret1
 }
 
-<<<<<<< HEAD
-// QueryDevicesByUserAndTopic indicates an expected call of QueryDevicesByUserAndTopic
-func (_mr *MockConnMockRecorder) QueryDevicesByUserAndTopic(arg0, arg1 interface{}) *gomock.Call {
-	return _mr.mock.ctrl.RecordCallWithMethodType(_mr.mock, "QueryDevicesByUserAndTopic", reflect.TypeOf((*MockConn)(nil).QueryDevicesByUserAndTopic), arg0, arg1)
-=======
 func (_mr *_MockConnRecorder) QueryDevicesByUserAndTopic(arg0, arg1 interface{}) *gomock.Call {
 	return _mr.mock.ctrl.RecordCall(_mr.mock, "QueryDevicesByUserAndTopic", arg0, arg1)
->>>>>>> 942bb300
 }
 
 func (_m *MockConn) QueryRelation(_param0 string, _param1 string, _param2 string, _param3 skydb.QueryConfig) []skydb.AuthInfo {
@@ -452,14 +295,8 @@
 	return ret0
 }
 
-<<<<<<< HEAD
-// QueryRelation indicates an expected call of QueryRelation
-func (_mr *MockConnMockRecorder) QueryRelation(arg0, arg1, arg2, arg3 interface{}) *gomock.Call {
-	return _mr.mock.ctrl.RecordCallWithMethodType(_mr.mock, "QueryRelation", reflect.TypeOf((*MockConn)(nil).QueryRelation), arg0, arg1, arg2, arg3)
-=======
 func (_mr *_MockConnRecorder) QueryRelation(arg0, arg1, arg2, arg3 interface{}) *gomock.Call {
 	return _mr.mock.ctrl.RecordCall(_mr.mock, "QueryRelation", arg0, arg1, arg2, arg3)
->>>>>>> 942bb300
 }
 
 func (_m *MockConn) QueryRelationCount(_param0 string, _param1 string, _param2 string) (uint64, error) {
@@ -469,46 +306,18 @@
 	return ret0, ret1
 }
 
-<<<<<<< HEAD
-// QueryRelationCount indicates an expected call of QueryRelationCount
-func (_mr *MockConnMockRecorder) QueryRelationCount(arg0, arg1, arg2 interface{}) *gomock.Call {
-	return _mr.mock.ctrl.RecordCallWithMethodType(_mr.mock, "QueryRelationCount", reflect.TypeOf((*MockConn)(nil).QueryRelationCount), arg0, arg1, arg2)
-}
-
-// QueryUser mocks base method
-func (_m *MockConn) QueryUser(_param0 []string, _param1 []string) ([]skydb.AuthInfo, error) {
-	ret := _m.ctrl.Call(_m, "QueryUser", _param0, _param1)
-	ret0, _ := ret[0].([]skydb.AuthInfo)
-	ret1, _ := ret[1].(error)
-	return ret0, ret1
-}
-
-// QueryUser indicates an expected call of QueryUser
-func (_mr *MockConnMockRecorder) QueryUser(arg0, arg1 interface{}) *gomock.Call {
-	return _mr.mock.ctrl.RecordCallWithMethodType(_mr.mock, "QueryUser", reflect.TypeOf((*MockConn)(nil).QueryUser), arg0, arg1)
-}
-
-// RemoveRelation mocks base method
-=======
 func (_mr *_MockConnRecorder) QueryRelationCount(arg0, arg1, arg2 interface{}) *gomock.Call {
 	return _mr.mock.ctrl.RecordCall(_mr.mock, "QueryRelationCount", arg0, arg1, arg2)
 }
 
->>>>>>> 942bb300
 func (_m *MockConn) RemoveRelation(_param0 string, _param1 string, _param2 string) error {
 	ret := _m.ctrl.Call(_m, "RemoveRelation", _param0, _param1, _param2)
 	ret0, _ := ret[0].(error)
 	return ret0
 }
 
-<<<<<<< HEAD
-// RemoveRelation indicates an expected call of RemoveRelation
-func (_mr *MockConnMockRecorder) RemoveRelation(arg0, arg1, arg2 interface{}) *gomock.Call {
-	return _mr.mock.ctrl.RecordCallWithMethodType(_mr.mock, "RemoveRelation", reflect.TypeOf((*MockConn)(nil).RemoveRelation), arg0, arg1, arg2)
-=======
 func (_mr *_MockConnRecorder) RemoveRelation(arg0, arg1, arg2 interface{}) *gomock.Call {
 	return _mr.mock.ctrl.RecordCall(_mr.mock, "RemoveRelation", arg0, arg1, arg2)
->>>>>>> 942bb300
 }
 
 func (_m *MockConn) RevokeRoles(_param0 []string, _param1 []string) error {
@@ -517,14 +326,8 @@
 	return ret0
 }
 
-<<<<<<< HEAD
-// RevokeRoles indicates an expected call of RevokeRoles
-func (_mr *MockConnMockRecorder) RevokeRoles(arg0, arg1 interface{}) *gomock.Call {
-	return _mr.mock.ctrl.RecordCallWithMethodType(_mr.mock, "RevokeRoles", reflect.TypeOf((*MockConn)(nil).RevokeRoles), arg0, arg1)
-=======
 func (_mr *_MockConnRecorder) RevokeRoles(arg0, arg1 interface{}) *gomock.Call {
 	return _mr.mock.ctrl.RecordCall(_mr.mock, "RevokeRoles", arg0, arg1)
->>>>>>> 942bb300
 }
 
 func (_m *MockConn) SaveAsset(_param0 *skydb.Asset) error {
@@ -533,14 +336,8 @@
 	return ret0
 }
 
-<<<<<<< HEAD
-// SaveAsset indicates an expected call of SaveAsset
-func (_mr *MockConnMockRecorder) SaveAsset(arg0 interface{}) *gomock.Call {
-	return _mr.mock.ctrl.RecordCallWithMethodType(_mr.mock, "SaveAsset", reflect.TypeOf((*MockConn)(nil).SaveAsset), arg0)
-=======
 func (_mr *_MockConnRecorder) SaveAsset(arg0 interface{}) *gomock.Call {
 	return _mr.mock.ctrl.RecordCall(_mr.mock, "SaveAsset", arg0)
->>>>>>> 942bb300
 }
 
 func (_m *MockConn) SaveDevice(_param0 *skydb.Device) error {
@@ -549,14 +346,8 @@
 	return ret0
 }
 
-<<<<<<< HEAD
-// SaveDevice indicates an expected call of SaveDevice
-func (_mr *MockConnMockRecorder) SaveDevice(arg0 interface{}) *gomock.Call {
-	return _mr.mock.ctrl.RecordCallWithMethodType(_mr.mock, "SaveDevice", reflect.TypeOf((*MockConn)(nil).SaveDevice), arg0)
-=======
 func (_mr *_MockConnRecorder) SaveDevice(arg0 interface{}) *gomock.Call {
 	return _mr.mock.ctrl.RecordCall(_mr.mock, "SaveDevice", arg0)
->>>>>>> 942bb300
 }
 
 func (_m *MockConn) SetAdminRoles(_param0 []string) error {
@@ -565,14 +356,8 @@
 	return ret0
 }
 
-<<<<<<< HEAD
-// SetAdminRoles indicates an expected call of SetAdminRoles
-func (_mr *MockConnMockRecorder) SetAdminRoles(arg0 interface{}) *gomock.Call {
-	return _mr.mock.ctrl.RecordCallWithMethodType(_mr.mock, "SetAdminRoles", reflect.TypeOf((*MockConn)(nil).SetAdminRoles), arg0)
-=======
 func (_mr *_MockConnRecorder) SetAdminRoles(arg0 interface{}) *gomock.Call {
 	return _mr.mock.ctrl.RecordCall(_mr.mock, "SetAdminRoles", arg0)
->>>>>>> 942bb300
 }
 
 func (_m *MockConn) SetDefaultRoles(_param0 []string) error {
@@ -581,14 +366,8 @@
 	return ret0
 }
 
-<<<<<<< HEAD
-// SetDefaultRoles indicates an expected call of SetDefaultRoles
-func (_mr *MockConnMockRecorder) SetDefaultRoles(arg0 interface{}) *gomock.Call {
-	return _mr.mock.ctrl.RecordCallWithMethodType(_mr.mock, "SetDefaultRoles", reflect.TypeOf((*MockConn)(nil).SetDefaultRoles), arg0)
-=======
 func (_mr *_MockConnRecorder) SetDefaultRoles(arg0 interface{}) *gomock.Call {
 	return _mr.mock.ctrl.RecordCall(_mr.mock, "SetDefaultRoles", arg0)
->>>>>>> 942bb300
 }
 
 func (_m *MockConn) SetRecordAccess(_param0 string, _param1 skydb.RecordACL) error {
@@ -597,14 +376,8 @@
 	return ret0
 }
 
-<<<<<<< HEAD
-// SetRecordAccess indicates an expected call of SetRecordAccess
-func (_mr *MockConnMockRecorder) SetRecordAccess(arg0, arg1 interface{}) *gomock.Call {
-	return _mr.mock.ctrl.RecordCallWithMethodType(_mr.mock, "SetRecordAccess", reflect.TypeOf((*MockConn)(nil).SetRecordAccess), arg0, arg1)
-=======
 func (_mr *_MockConnRecorder) SetRecordAccess(arg0, arg1 interface{}) *gomock.Call {
 	return _mr.mock.ctrl.RecordCall(_mr.mock, "SetRecordAccess", arg0, arg1)
->>>>>>> 942bb300
 }
 
 func (_m *MockConn) SetRecordDefaultAccess(_param0 string, _param1 skydb.RecordACL) error {
@@ -613,14 +386,8 @@
 	return ret0
 }
 
-<<<<<<< HEAD
-// SetRecordDefaultAccess indicates an expected call of SetRecordDefaultAccess
-func (_mr *MockConnMockRecorder) SetRecordDefaultAccess(arg0, arg1 interface{}) *gomock.Call {
-	return _mr.mock.ctrl.RecordCallWithMethodType(_mr.mock, "SetRecordDefaultAccess", reflect.TypeOf((*MockConn)(nil).SetRecordDefaultAccess), arg0, arg1)
-=======
 func (_mr *_MockConnRecorder) SetRecordDefaultAccess(arg0, arg1 interface{}) *gomock.Call {
 	return _mr.mock.ctrl.RecordCall(_mr.mock, "SetRecordDefaultAccess", arg0, arg1)
->>>>>>> 942bb300
 }
 
 func (_m *MockConn) SetRecordFieldAccess(_param0 skydb.FieldACL) error {
@@ -629,14 +396,8 @@
 	return ret0
 }
 
-<<<<<<< HEAD
-// SetRecordFieldAccess indicates an expected call of SetRecordFieldAccess
-func (_mr *MockConnMockRecorder) SetRecordFieldAccess(arg0 interface{}) *gomock.Call {
-	return _mr.mock.ctrl.RecordCallWithMethodType(_mr.mock, "SetRecordFieldAccess", reflect.TypeOf((*MockConn)(nil).SetRecordFieldAccess), arg0)
-=======
 func (_mr *_MockConnRecorder) SetRecordFieldAccess(arg0 interface{}) *gomock.Call {
 	return _mr.mock.ctrl.RecordCall(_mr.mock, "SetRecordFieldAccess", arg0)
->>>>>>> 942bb300
 }
 
 func (_m *MockConn) Subscribe(_param0 chan skydb.RecordEvent) error {
@@ -645,14 +406,8 @@
 	return ret0
 }
 
-<<<<<<< HEAD
-// Subscribe indicates an expected call of Subscribe
-func (_mr *MockConnMockRecorder) Subscribe(arg0 interface{}) *gomock.Call {
-	return _mr.mock.ctrl.RecordCallWithMethodType(_mr.mock, "Subscribe", reflect.TypeOf((*MockConn)(nil).Subscribe), arg0)
-=======
 func (_mr *_MockConnRecorder) Subscribe(arg0 interface{}) *gomock.Call {
 	return _mr.mock.ctrl.RecordCall(_mr.mock, "Subscribe", arg0)
->>>>>>> 942bb300
 }
 
 func (_m *MockConn) UnionDB() skydb.Database {
@@ -661,14 +416,8 @@
 	return ret0
 }
 
-<<<<<<< HEAD
-// UnionDB indicates an expected call of UnionDB
-func (_mr *MockConnMockRecorder) UnionDB() *gomock.Call {
-	return _mr.mock.ctrl.RecordCallWithMethodType(_mr.mock, "UnionDB", reflect.TypeOf((*MockConn)(nil).UnionDB))
-=======
 func (_mr *_MockConnRecorder) UnionDB() *gomock.Call {
 	return _mr.mock.ctrl.RecordCall(_mr.mock, "UnionDB")
->>>>>>> 942bb300
 }
 
 func (_m *MockConn) UpdateAuth(_param0 *skydb.AuthInfo) error {
@@ -677,12 +426,6 @@
 	return ret0
 }
 
-<<<<<<< HEAD
-// UpdateUser indicates an expected call of UpdateUser
-func (_mr *MockConnMockRecorder) UpdateUser(arg0 interface{}) *gomock.Call {
-	return _mr.mock.ctrl.RecordCallWithMethodType(_mr.mock, "UpdateUser", reflect.TypeOf((*MockConn)(nil).UpdateUser), arg0)
-=======
 func (_mr *_MockConnRecorder) UpdateAuth(arg0 interface{}) *gomock.Call {
 	return _mr.mock.ctrl.RecordCall(_mr.mock, "UpdateAuth", arg0)
->>>>>>> 942bb300
 }