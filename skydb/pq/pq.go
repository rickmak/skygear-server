--- conflicted
+++ resolved
@@ -346,13 +346,8 @@
 		args      []interface{}
 		err       error
 	)
-<<<<<<< HEAD
-	if direction == "active" {
+	if direction == "outward" {
 		selectSQL, args, err = psql.Select("u.id", "u.username", "u.email").
-=======
-	if direction == "outward" {
-		selectSql, args, err = psql.Select("u.id", "u.username", "u.email").
->>>>>>> 71c43d18
 			From(c.tableName("_user")+" AS u").
 			Join(c.tableName(tName)+" AS relation on relation.right_id = u.id").
 			Where("relation.left_id = ?", user).
