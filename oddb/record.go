package oddb

import (
	"bytes"
	"encoding/json"
	"errors"
	"fmt"
)

// RecordID identifies an unique record in a Database
type RecordID struct {
	Type string
	Key  string
}

// NewRecordID returns a new RecordID
func NewRecordID(recordType string, id string) RecordID {
	return RecordID{recordType, id}
}

// String implements the fmt.Stringer interface.
func (id RecordID) String() string {
	return id.Type + "/" + id.Key
}

// MarshalText implements the encoding.TextUnmarshaler interface.
func (id RecordID) MarshalText() ([]byte, error) {
	return []byte(id.Type + "/" + id.Key), nil
}

// UnmarshalText implements the encoding.TextMarshaler interface.
func (id *RecordID) UnmarshalText(data []byte) error {
	splited := bytes.SplitN(data, []byte("/"), 2)

	if len(splited) < 2 {
		return errors.New("invalid record id")
	}

	id.Type = string(splited[0])
	id.Key = string(splited[1])

	return nil
}

// RecordACLEntry grants access to a record by relation or by user_id
type RecordACLEntry struct {
	Relation string   `json:"relation"`
	Level    ACLLevel `json:"level"`
	UserID   string   `json:"user_id,omitempty"`
}

// ACLLevel represent the operation a user granted on a resource
type ACLLevel string

// ReadLevel and WriteLevel is self-explanatory
const (
	ReadLevel  ACLLevel = "read"
	WriteLevel          = "write"
)

// Initialize RecordACLEntry from a map of access control definition
func (entry *RecordACLEntry) InitFromMap(m map[string]interface{}) error {
	entry.Relation, _ = m["relation"].(string)
	if entry.Relation == "" {
		return errors.New("missing relation field")
	}

	level, _ := m["level"].(string)
	switch level {
	case "read":
		entry.Level = ReadLevel
	case "write":
		entry.Level = WriteLevel
	default:
		return errors.New("missing level field")
	}

	entry.UserID, _ = m["user_id"].(string)
	if entry.Relation == "" {
		return errors.New("missing user_id field")
	}

	return nil
}

// RecordACLEntry returns an ACE on relation
func NewRecordACLEntryRelation(relation string, level ACLLevel) RecordACLEntry {
	return RecordACLEntry{relation, level, ""}
}

// RecordACLEntry returns an ACE for a specific user
func NewRecordACLEntryDirect(user_id string, level ACLLevel) RecordACLEntry {
	return RecordACLEntry{"$direct", level, user_id}
}

// RecordACL is a list of ACL entries defining access control for a record
type RecordACL []RecordACLEntry

func (acl *RecordACL) InitFromArray(l []interface{}) error {
	for i, v := range l {
		entry := RecordACLEntry{}
		if err := entry.InitFromMap(v.(map[string]interface{})); err != nil {
			return fmt.Errorf(`invalid access entry at %d: %v`, i, err)
		}
		entries := (*[]RecordACLEntry)(acl)
		*entries = append(*entries, entry)
	}

	return nil
}

// NewRecordACL returns a new RecordACL
func NewRecordACL(entries []RecordACLEntry) RecordACL {
	acl := make(RecordACL, len(entries))
	for i, v := range entries {
		acl[i] = v
	}
	return acl
}

type Reference struct {
	ID RecordID `json:"_id"`
}

func (ref Reference) MarshalJSON() ([]byte, error) {
	return json.Marshal(struct {
		Type string   `json:"$type"`
		ID   RecordID `json:"$id"`
	}{
		"ref",
		ref.ID,
	})
}

func NewReference(recordType string, id string) Reference {
	return Reference{
		NewRecordID(recordType, id),
	}
}

func (reference *Reference) Type() string {
	return reference.ID.Type
}

// A Data represents a key-value object used for storing ODRecord.
type Data map[string]interface{}

// Record is the primary entity of storage in Ourd.
type Record struct {
<<<<<<< HEAD
	ID         RecordID  `json:"_id"`
	Data       Data      `json:"data"`
	DatabaseID string    `json:"-"` // empty for public database
	OwnerID    string    `json:"-"`
	ACL        RecordACL `json:"_access"`
=======
	ID         RecordID `json:"_id"`
	Data       Data     `json:"data"`
	DatabaseID string   `json:"-"` // empty for public database
	OwnerID    string   `json:"_ownerID,omitempty"`
>>>>>>> c26adeb0
}

// Get returns the value specified by key. If no value is associated
// with the specified key, it returns nil.
//
// Get also supports getting reserved fields starting with "_". If such
// reserved field does not exists, it returns nil.
func (r *Record) Get(key string) interface{} {
	if key[0] == '_' {
		switch key {
		case "_type":
			return r.ID.Type
		case "_id":
			return r.ID.Key
		case "_database_id":
			return r.DatabaseID
		case "_owner_id":
			return r.OwnerID
		case "_access":
			return r.ACL
		default:
			return nil
		}
	} else {
		return r.Data[key]
	}
}

// Set associates key with the value i in this record.
//
// Set is able to associate reserved key name starting with "_" as well.
// If there is no such key, it panics.
func (r *Record) Set(key string, i interface{}) {
	if key[0] == '_' {
		switch key {
		case "_type":
			r.ID.Type = i.(string)
		case "_id":
			r.ID.Key = i.(string)
		case "_database_id":
			r.DatabaseID = i.(string)
		case "_owner_id":
			r.OwnerID = i.(string)
		case "_access":
			r.ACL = i.(RecordACL)
		default:
			panic(fmt.Sprintf("unknown reserved key: %v", key))
		}
	} else {
		r.Data[key] = i
	}
}

// RecordSchema is a mapping of record key to its value's data type or reference
type RecordSchema map[string]FieldType

// FieldType represents the kind of data living within a field of a RecordSchema.
type FieldType struct {
	Type          DataType
	ReferenceType string // used only by TypeReference
}

// DataType defines the type of data that can saved into an oddb database
//go:generate stringer -type=DataType
type DataType uint

// List of persistable data types in oddb
const (
	TypeString DataType = iota + 1
	TypeNumber
	TypeBoolean
	TypeJSON
	TypeReference
	TypeLocation // not implemented
	TypeDateTime
	TypeData // not implemented
	TypeACL
)<|MERGE_RESOLUTION|>--- conflicted
+++ resolved
@@ -147,18 +147,11 @@
 
 // Record is the primary entity of storage in Ourd.
 type Record struct {
-<<<<<<< HEAD
 	ID         RecordID  `json:"_id"`
 	Data       Data      `json:"data"`
 	DatabaseID string    `json:"-"` // empty for public database
-	OwnerID    string    `json:"-"`
+	OwnerID    string    `json:"_ownerID,omitempty"`
 	ACL        RecordACL `json:"_access"`
-=======
-	ID         RecordID `json:"_id"`
-	Data       Data     `json:"data"`
-	DatabaseID string   `json:"-"` // empty for public database
-	OwnerID    string   `json:"_ownerID,omitempty"`
->>>>>>> c26adeb0
 }
 
 // Get returns the value specified by key. If no value is associated
